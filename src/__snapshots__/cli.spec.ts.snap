// Jest Snapshot v1, https://goo.gl/fbAQLP

exports[`cli should create a yarg instance if one is not supplied 1`] = `
"<<ENTRYPOINT>> <command>

Commands:
  <<ENTRYPOINT>> configure            Saves the configuration options to a file
  <<ENTRYPOINT>> content-type-schema  Content Type Schema
  <<ENTRYPOINT>> content-type         Content Type

Options:
  --help          Show help                                            [boolean]
  --version       Show version number                                  [boolean]
  --clientId                                                 [string] [required]
  --clientSecret                                             [string] [required]
  --hubId                                                    [string] [required]
<<<<<<< HEAD
  --config        Path to JSON config file
              [string] [default: \\"config.json\\"]undefinedPlease specify at least one command"
=======
  --config        Path to JSON config file     [string] [default: \\"config.json\\"]undefinedPlease specify at least one command"
>>>>>>> eef36876
`;<|MERGE_RESOLUTION|>--- conflicted
+++ resolved
@@ -14,10 +14,5 @@
   --clientId                                                 [string] [required]
   --clientSecret                                             [string] [required]
   --hubId                                                    [string] [required]
-<<<<<<< HEAD
-  --config        Path to JSON config file
-              [string] [default: \\"config.json\\"]undefinedPlease specify at least one command"
-=======
   --config        Path to JSON config file     [string] [default: \\"config.json\\"]undefinedPlease specify at least one command"
->>>>>>> eef36876
 `;